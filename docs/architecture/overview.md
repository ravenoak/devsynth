--- conflicted
+++ resolved
@@ -32,7 +32,7 @@
 
 ```mermaid
 graph TD
-<<<<<<< HEAD
+
     A[CLI / Chat Interface] --> B[Config Loader]
     B --> C[Application Layer]
     C --> D[Agent System]
@@ -46,7 +46,7 @@
     G --> I[LM Studio]
     D --> J[LangGraph Orchestration]
     E --> K[NetworkX Graph Analysis]
-=======
+
     A[CLI / Chat Interface] --> B[Application Layer]
     B --> UX[UXBridge]
     UX --> W[Init Wizard]
@@ -61,7 +61,7 @@
     I --> K[LM Studio]
     C --> L[LangGraph Orchestration]
     D --> M[NetworkX Graph Analysis]
->>>>>>> 402421b5
+
 ```
 
 ## Key Components
